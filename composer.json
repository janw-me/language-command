--- conflicted
+++ resolved
@@ -52,11 +52,8 @@
 		"wp-cli/entity-command": "^1.0",
 		"wp-cli/extension-command": "^1.0",
 		"wp-cli/config-command": "^1.0",
-<<<<<<< HEAD
-		"wp-cli/super-admin-command": "^1.0"
-=======
+		"wp-cli/super-admin-command": "^1.0",
 		"wp-cli/scaffold-command": "^1.0"
->>>>>>> b0cb6bb0
 	},
 	"require-dev": {
 		"phpunit/phpunit": "3.7.*",
