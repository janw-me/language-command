{
	"name": "wp-cli/wp-cli",
	"description": "A command line interface for WordPress",
	"keywords": [ "cli", "wordpress" ],
	"homepage": "http://wp-cli.org",
	"license": "MIT",
	"support": {
		"issues": "https://github.com/wp-cli/wp-cli/issues",
		"source": "https://github.com/wp-cli/wp-cli",
		"docs": "https://make.wordpress.org/cli/handbook/"
	},
	"bin": [
		"bin/wp.bat", "bin/wp"
	],
<<<<<<< HEAD
	"repositories": [
		{
			"type": "vcs",
			"url": "https://github.com/wp-cli/composer-changelogs"
		}
	],
=======
	"minimum-stability": "dev",
	"prefer-stable": true,
>>>>>>> 3e1a37ae
	"require": {
		"php": ">=5.3.29",
		"wp-cli/php-cli-tools": "~0.11.2",
		"mustache/mustache": "~2.4",
		"mustangostang/spyc": "~0.5",
		"composer/semver": "~1.0",
		"ramsey/array_column": "~1.1",
		"rmccue/requests" : "~1.6",
		"symfony/finder": "~2.7",
		"symfony/yaml": "~2.7",
		"symfony/filesystem": "~2.7",
		"symfony/config": "~2.7",
		"symfony/console": "~2.7",
		"symfony/debug": "~2.7",
		"symfony/dependency-injection": "~2.7",
		"symfony/event-dispatcher": "~2.7",
		"symfony/process": "~2.1",
		"symfony/translation": "~2.7",
		"composer/composer": "^1.2.0",
		"wp-cli/cron-command": "^1.0",
		"wp-cli/import-command": "^1.0",
		"wp-cli/db-command": "^1.0",
		"wp-cli/media-command": "^1.0",
		"wp-cli/export-command": "^1.0",
		"wp-cli/package-command": "^1.0",
		"wp-cli/search-replace-command": "^1.0",
		"wp-cli/server-command": "^1.0",
		"wp-cli/shell-command": "^1.0",
		"wp-cli/eval-command": "^1.0"
	},
	"require-dev": {
		"phpunit/phpunit": "3.7.*",
		"behat/behat": "2.5.*",
<<<<<<< HEAD
		"pyrech/composer-changelogs": "dev-php53 as 1.5.1"
=======
		"roave/security-advisories": "dev-master"
>>>>>>> 3e1a37ae
	},
	"suggest": {
		"psy/psysh": "Enhanced `wp shell` functionality"
	},
	"autoload": {
		"psr-0": { "WP_CLI": "php" }
	}
}<|MERGE_RESOLUTION|>--- conflicted
+++ resolved
@@ -12,17 +12,14 @@
 	"bin": [
 		"bin/wp.bat", "bin/wp"
 	],
-<<<<<<< HEAD
 	"repositories": [
 		{
 			"type": "vcs",
 			"url": "https://github.com/wp-cli/composer-changelogs"
 		}
 	],
-=======
 	"minimum-stability": "dev",
 	"prefer-stable": true,
->>>>>>> 3e1a37ae
 	"require": {
 		"php": ">=5.3.29",
 		"wp-cli/php-cli-tools": "~0.11.2",
@@ -56,11 +53,8 @@
 	"require-dev": {
 		"phpunit/phpunit": "3.7.*",
 		"behat/behat": "2.5.*",
-<<<<<<< HEAD
 		"pyrech/composer-changelogs": "dev-php53 as 1.5.1"
-=======
 		"roave/security-advisories": "dev-master"
->>>>>>> 3e1a37ae
 	},
 	"suggest": {
 		"psy/psysh": "Enhanced `wp shell` functionality"
