Feature: Manage translation files for a WordPress install

  @require-wp-4.0
  Scenario: Core translation CRUD
    Given a WP install
    And an empty cache

    When I run `wp language core list --fields=language,english_name,status`
    Then STDOUT should be a table containing rows:
      | language  | english_name            | status        |
      | ar        | Arabic                  | uninstalled   |
      | en_AU     | English (Australia)     | uninstalled   |
      | en_CA     | English (Canada)        | uninstalled   |
      | en_GB     | English (UK)            | uninstalled   |
      | en_US     | English (United States) | active        |
      | ja        | Japanese                | uninstalled   |

    When I try `wp language core is-installed en_GB`
    Then the return code should be 1
    And STDERR should be empty

    When I try `wp language core is-installed en_AU`
    Then the return code should be 1
    And STDERR should be empty

    When I run `wp language core install en_GB`
    And I run `wp language core install en_AU`
    Then the wp-content/languages/admin-en_GB.po file should exist
    And the wp-content/languages/en_GB.po file should exist
    And the wp-content/languages/admin-en_AU.po file should exist
    And the wp-content/languages/en_AU.po file should exist
    And STDOUT should contain:
      """
      Success: Language installed.
      """
    And STDERR should be empty

<<<<<<< HEAD
    When I run `wp language core install en_CA ja`
=======
    When I try `wp language core is-installed en_GB`
    Then the return code should be 0

    When I try `wp language core is-installed en_AU`
    Then the return code should be 0

    When I run `wp language core install en_CA en_NZ`
>>>>>>> 2de762b0
    Then the wp-content/languages/admin-en_CA.po file should exist
    And the wp-content/languages/en_CA.po file should exist
    And the wp-content/languages/admin-ja.po file should exist
    And the wp-content/languages/ja.po file should exist
    And STDOUT should contain:
      """
      Success: Language installed.
      """
    And STDERR should be empty

    When I run `ls {SUITE_CACHE_DIR}/translation | grep core-default-`
    Then STDOUT should contain:
      """
      en_AU
      """
    And STDOUT should contain:
      """
      en_GB
      """

    When I try `wp language core install en_AU`
    Then STDERR should be:
      """
      Warning: Language 'en_AU' already installed.
      """
    And STDOUT should be empty
    And the return code should be 0

    When I run `wp language core list --fields=language,english_name,status`
    Then STDOUT should be a table containing rows:
      | language  | english_name     | status        |
      | ar        | Arabic           | uninstalled   |
      | en_GB     | English (UK)     | installed     |

    When I run `wp language core activate en_GB`
    Then STDOUT should be:
      """
      Success: Language activated.
      """

    When I run `wp language core list --fields=language,english_name,update`
    Then STDOUT should be a table containing rows:
      | language  | english_name            | update   |
      | ar        | Arabic                  | none     |
      | en_AU     | English (Australia)     | none     |
      | en_CA     | English (Canada)        | none     |
      | en_US     | English (United States) | none     |
      | en_GB     | English (UK)            | none     |
      | ja        | Japanese                | none     |

    When I run `wp language core update --dry-run`
    Then save STDOUT 'Found (\d+) translation updates that would be processed' as {UPDATES}

    When I run `wp language core update`
    Then STDOUT should contain:
      """
      Success: Translations are up to date.
      """

    When I run `wp language core list --field=language --status=active`
    Then STDOUT should be:
      """
      en_GB
      """

    When I run `wp language core list --fields=language,english_name,status`
    Then STDOUT should be a table containing rows:
      | language  | english_name     | status        |
      | ar        | Arabic           | uninstalled   |
      | en_GB     | English (UK)     | active        |

    When I try `wp language core install en_AU --activate`
    Then STDERR should contain:
      """
      Warning: Language 'en_AU' already installed.
      """
    And STDOUT should be:
      """
      Success: Language activated.
      """
    And the return code should be 0

    When I try `wp language core install en_AU --activate`
    Then STDERR should contain:
      """
      Warning: Language 'en_AU' already installed.
      Warning: Language 'en_AU' already active.
      """
    And STDOUT should be empty
    And the return code should be 0

    When I try `wp language core install en_CA ja --activate`
    Then STDERR should be:
      """
      Error: Only a single language can be active.
      """
    And STDOUT should be empty
    And the return code should be 1

    When I run `wp language core activate en_US`
    Then STDOUT should be:
      """
      Success: Language activated.
      """

    When I run `wp language core list --fields=language,english_name,status`
    Then STDOUT should be a table containing rows:
      | language  | english_name            | status        |
      | ar        | Arabic                  | uninstalled   |
      | en_US     | English (United States) | active        |
      | en_GB     | English (UK)            | installed     |

    When I try `wp language core activate invalid_lang`
    Then STDERR should be:
      """
      Error: Language not installed.
      """
    And STDOUT should be empty
    And the return code should be 1

    When I run `wp language core uninstall en_GB`
    Then the wp-content/languages/admin-en_GB.po file should not exist
    And the wp-content/languages/en_GB.po file should not exist
    And STDOUT should be:
      """
      Success: Language uninstalled.
      """

    When I run `wp language core uninstall en_CA ja`
     Then the wp-content/languages/admin-en_CA.po file should not exist
     And the wp-content/languages/en_CA.po file should not exist
     And the wp-content/languages/admin-ja.po file should not exist
     And the wp-content/languages/ja.po file should not exist
     And STDOUT should be:
       """
      Success: Language uninstalled.
      Success: Language uninstalled.
      """

    When I try `wp language core uninstall en_GB`
    Then STDERR should be:
      """
      Error: Language not installed.
      """
    And STDOUT should be empty
    And the return code should be 1

    When I run `wp language core install en_GB --activate`
    Then the wp-content/languages/admin-en_GB.po file should exist
    And the wp-content/languages/en_GB.po file should exist
    And STDOUT should contain:
      """
      Success: Language installed.
      Success: Language activated.
      """
    And STDERR should be empty

    When I try `wp language core install invalid_lang`
    Then STDERR should be:
      """
      Error: Language 'invalid_lang' not found.
      """
    And STDOUT should be empty
    And the return code should be 1

  @require-wp-latest @require-php-5.6 @less-than-php-7.0
  Scenario Outline: Core translation update
    Given an empty directory
    And WP files
    And a database
    And I run `wp core download --version=<original> --force`
    And wp-config.php
    And I run `wp core install --url='localhost:8001' --title='Test' --admin_user=wpcli --admin_email=admin@example.com --admin_password=1`

    When I run `wp language core list --fields=language,status,update`
    Then STDOUT should be a table containing rows:
      | language | status      | update    |
      | ar       | uninstalled | none      |
      | en_CA    | uninstalled | none      |
      | en_US    | active      | none      |
      | ja       | uninstalled | none      |

    When I run `wp language core install en_CA ja`
    Then the wp-content/languages/admin-en_CA.po file should exist
    And the wp-content/languages/en_CA.po file should exist
    And the wp-content/languages/admin-ja.po file should exist
    And the wp-content/languages/ja.po file should exist
    And STDOUT should contain:
      """
      Success: Language installed.
      """
    And STDERR should be empty

    Given I try `wp core download --version=<update> --force`
    Then the return code should be 0
    And I run `wp core update-db`

    When I run `wp language core list --fields=language,status,update`
    Then STDOUT should be a table containing rows:
      | language | status      | update    |
      | ar       | uninstalled | none      |
      | en_CA    | installed   | available |
      | en_US    | active      | none      |
      | ja       | installed   | available |

    When I run `wp language core update --dry-run`
    Then STDOUT should contain:
      """
      Available 2 translations updates:
      """
    And STDOUT should contain:
      """
      Core
      """
    And STDOUT should contain:
      """
      WordPress
      """
    And STDOUT should contain:
      """
      <update>
      """
    And STDOUT should contain:
      """
      English (Canada)
      """
    And STDOUT should contain:
      """
      Japanese
      """

    Examples:
      | original | update |
      | 4.8      | 4.9    |
      | 4.0.1    | 4.2    |

  @require-wp-4.0
  Scenario: Don't allow active language to be uninstalled
    Given a WP install

    When I run `wp language core install en_GB --activate`
    Then STDOUT should not be empty

    When I try `wp language core uninstall en_GB`
    Then STDERR should be:
      """
      Warning: The 'en_GB' language is active.
      """
    And STDOUT should be empty
    And the return code should be 0

  @require-wp-4.0
  Scenario: Ensure correct language is installed for WP version
    Given a WP install
    And an empty cache
    And I run `wp core download --version=4.5.3 --force`

    When I run `wp language core install nl_NL`
    Then STDOUT should contain:
      """
      Downloading translation from https://downloads.wordpress.org/translation/core/4.5.3
      """<|MERGE_RESOLUTION|>--- conflicted
+++ resolved
@@ -35,17 +35,13 @@
       """
     And STDERR should be empty
 
-<<<<<<< HEAD
-    When I run `wp language core install en_CA ja`
-=======
     When I try `wp language core is-installed en_GB`
     Then the return code should be 0
 
     When I try `wp language core is-installed en_AU`
     Then the return code should be 0
 
-    When I run `wp language core install en_CA en_NZ`
->>>>>>> 2de762b0
+    When I run `wp language core install en_CA ja`
     Then the wp-content/languages/admin-en_CA.po file should exist
     And the wp-content/languages/en_CA.po file should exist
     And the wp-content/languages/admin-ja.po file should exist
