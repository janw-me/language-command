Feature: Wordpress code scaffolding

  @theme
  Scenario: Scaffold a child theme
    Given a WP install
    And I run `wp theme path`
    And save STDOUT as {THEME_DIR}

    When I run `wp scaffold child-theme zombieland --parent_theme=umbrella --theme_name=Zombieland --author=Tallahassee --author_uri=http://www.wp-cli.org --theme_uri=http://www.zombieland.com --activate`
    Then STDOUT should not be empty
    And the {THEME_DIR}/zombieland/style.css file should exist

<<<<<<< HEAD
  @plugin
  Scenario: Scaffold a plugin
    Given a WP install
    And I run `wp plugin path`
    And save STDOUT as {PLUGIN_DIR}

    When I run `wp plugin scaffold zombieland --plugin_name="Welcome to Zombieland" --activate`
    Then STDOUT should not be empty
    And the {PLUGIN_DIR}/zombieland/zombieland.php file should exist

    When I run `wp plugin activate zombieland`
    Then STDOUT should not be empty

=======
>>>>>>> f2df95da
  @tax @cpt
  Scenario: Scaffold a Custom Taxonomy and Custom Post Type and write it to active theme
    Given a WP install
    And I run `wp eval 'echo STYLESHEETPATH;'`
    And save STDOUT as {STYLESHEETPATH}

    When I run `wp scaffold taxonomy zombie-speed --theme`
    Then the {STYLESHEETPATH}/taxonomies/zombie-speed.php file should exist

    When I run `wp scaffold post-type zombie --theme`
    Then the {STYLESHEETPATH}/post-types/zombie.php file should exist

  # Test for all flags but --label, --theme, --plugin and --raw
  @tax
  Scenario: Scaffold a Custom Taxonomy and attach it to CPTs including one that is prefixed and has a text domain
    Given a WP install

    When I run `wp scaffold taxonomy zombie-speed --post_types="prefix-zombie,wraith" --textdomain=zombieland`
    Then STDOUT should contain:
      """
      __( 'Zombie speeds'
      """
    And STDOUT should contain:
      """
      array( 'prefix-zombie', 'wraith' )
      """
    And STDOUT should contain:
      """
      __( 'Zombie speeds', 'zombieland'
      """
  
  @tax
  Scenario: Scaffold a Custom Taxonomy with label "Speed"
    Given a WP install

    When I run `wp scaffold taxonomy zombie-speed --label="Speed"`
    Then STDOUT should contain:
        """
        __( 'Speed'
        """

  # Test for all flags but --label, --theme, --plugin and --raw
  @cpt
  Scenario: Scaffold a Custom Post Type
    Given a WP install

    When I run `wp scaffold post-type zombie --textdomain=zombieland`
    Then STDOUT should contain:
      """
      __( 'Zombies'
      """
    And STDOUT should contain:
      """
      __( 'Zombies', 'zombieland'
      """

  @cpt
  Scenario: Scaffold a Custom Post Type with label
    Given a WP install

    When I run `wp scaffold post-type zombie --label="Brain eater"`
    Then STDOUT should contain:
      """
      __( 'Brain eaters'
      """<|MERGE_RESOLUTION|>--- conflicted
+++ resolved
@@ -10,22 +10,6 @@
     Then STDOUT should not be empty
     And the {THEME_DIR}/zombieland/style.css file should exist
 
-<<<<<<< HEAD
-  @plugin
-  Scenario: Scaffold a plugin
-    Given a WP install
-    And I run `wp plugin path`
-    And save STDOUT as {PLUGIN_DIR}
-
-    When I run `wp plugin scaffold zombieland --plugin_name="Welcome to Zombieland" --activate`
-    Then STDOUT should not be empty
-    And the {PLUGIN_DIR}/zombieland/zombieland.php file should exist
-
-    When I run `wp plugin activate zombieland`
-    Then STDOUT should not be empty
-
-=======
->>>>>>> f2df95da
   @tax @cpt
   Scenario: Scaffold a Custom Taxonomy and Custom Post Type and write it to active theme
     Given a WP install
