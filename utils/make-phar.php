--- conflicted
+++ resolved
@@ -113,11 +113,7 @@
 
 $phar->stopBuffering();
 
-<<<<<<< HEAD
 echo "Generated " . DEST_PATH . "\n";
 
 $signature = $phar->getSignature();
-echo "{$signature['hash_type']} signature: {$signature['hash']}\n";
-=======
-echo "Generated " . DEST_PATH . "\n";
->>>>>>> 50a65d61
+echo "{$signature['hash_type']} signature: {$signature['hash']}\n";